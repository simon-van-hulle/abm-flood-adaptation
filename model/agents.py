# Importing necessary libraries
import random
from mesa import Agent
from shapely.geometry import Point
from shapely import contains_xy

# Import functions from functions.py
from .functions import generate_random_location_within_map_domain, get_flood_depth, calculate_basic_flood_damage, floodplain_multipolygon


# Define the Households agent class
class Households(Agent):
    """
    An agent representing a household in the model.
    Each household has a flood depth attribute which is randomly assigned for demonstration purposes.
    In a real scenario, this would be based on actual geographical data or more complex logic.
    """

    def __init__(self, unique_id, model):
        super().__init__(unique_id, model)
        self.is_adapted = False  # Initial adaptation status set to False
        self.savings = random.randint(0, 100)  # Initial savings set to a random value between 0 and 100
        self.house_value = self.savings*10
        

        # getting flood map values
        # Get a random location on the map
        loc_x, loc_y = generate_random_location_within_map_domain()
        self.location = Point(loc_x, loc_y)

        # Check whether the location is within floodplain
        self.in_floodplain = False
        
        if contains_xy(geom=floodplain_multipolygon, x=self.location.x, y=self.location.y):
            self.in_floodplain = True

        # Get the estimated flood depth at those coordinates. 
        # the estimated flood depth is calculated based on the flood map (i.e., past data) so this is not the actual flood depth
        # Flood depth can be negative if the location is at a high elevation
        
        # TODO This might become dynamic if building is include
        self.flood_depth_estimated = get_flood_depth(corresponding_map=model.flood_map, location=self.location, band=model.band_flood_img)
        
        # handle negative values of flood depth
        if self.flood_depth_estimated < 0:
            self.flood_depth_estimated = 0
        
        # calculate the estimated flood damage given the estimated flood depth. Flood damage is a factor between 0 and 1
        self.flood_damage_estimated = calculate_basic_flood_damage(flood_depth=self.flood_depth_estimated)

        # Add an attribute for the actual flood depth. This is set to zero at the beginning of the simulation since there is not flood yet
        # and will update its value when there is a shock (i.e., actual flood). Shock happens at some point during the simulation
        self.flood_depth_actual = 0
        
        #calculate the actual flood damage given the actual flood depth. Flood damage is a factor between 0 and 1
        self.flood_damage_actual = calculate_basic_flood_damage(flood_depth=self.flood_depth_actual)
        
        # Rationality of the agent
        self.risk_aversion =  random.random()
        self.rationality = random.random()
        
    def save():
        
        # Add some savings
        
        pass
    
    
    def inform(selft):
        
        # Look at government information
        # Level of trust for government
        
        # Update estimated damage
        # Update estimated likelihood
        # Update risk aversion, 
    
        
        pass
    
    def interact(self):
        
        # Talk with social network
        # Talk with neighbours
        # Level of trust in friend(s)
        
        # Check if others adapted
        
        # Update estimated damage
        # Update estimated likelihood
        # Update risk aversion, 
        pass
    
    
    
    def do_adaptation(self):
        # Logic for adaptation based on estimated flood damage and a random chance.
        # These conditions are examples and should be refined for real-world applications.
        
        # Should be a combination of flood_damage estimated,  savings and threshold
        
        estimated_money_damage = self.flood_damage_estimated*self.house_value
        
        if  estimated_money_damage > self.risk_aversion and self.savings>self.model.adaptation_cost and random.random() < self.rationality:
            self.is_adapted = True  # Agent adapts to flooding
            
        
    
    # Function to count friends who can be influencial.
    def count_friends(self, radius):
        """Count the number of neighbors within a given radius (number of edges away). This is social relation and not spatial"""
        friends = self.model.grid.get_neighborhood(self.pos, include_center=False, radius=radius)
        return len(friends)

    def step(self):
        
        # Assumption: Put this order in the report
        
        self.save()
        self.inform()
        self.interact()
        self.do_adaptation()
        
        

# Define the Government agent class
class Government(Agent):
    """
    A government agent that currently doesn't perform any actions.
    """
    
    # Ideas
    # - Do a poll
    
    
    def __init__(self, unique_id, model):
        super().__init__(unique_id, model)
<<<<<<< HEAD
<<<<<<< Updated upstream
=======
=======
>>>>>>> c4bdae70
        
        self.societal_risk = None
        
    
        
    def update_spending(self):
        
        # How much did we spend in the last step
        # Based on all the model parameters in the policy 
        
        # Check how much is spent on subsidies
        
        return 
    
    
    def evaluate_risk(self):
    
        # Magic with the RBB
        # Update societal risk
        return 
    
    def poll():
        
        return 

    def update_policy(self):
        
        # Update policies in the model based on societal risk
        
        # How much info do you provide?
    
        
        # update information_abundance
        
        # update subsidy_level
        
<<<<<<< HEAD
        # Build dykes (very expensive)'
        
        
        # Regulate, maybe later
        
=======
        # Build dykes
>>>>>>> c4bdae70
            
        
        
        
        return

    

<<<<<<< HEAD
>>>>>>> Stashed changes
=======
>>>>>>> c4bdae70

    def step(self):
        # The government agent doesn't perform any actions.
        
        pass

# More agent classes can be added here, e.g. for insurance agents.<|MERGE_RESOLUTION|>--- conflicted
+++ resolved
@@ -135,12 +135,7 @@
     
     def __init__(self, unique_id, model):
         super().__init__(unique_id, model)
-<<<<<<< HEAD
-<<<<<<< Updated upstream
-=======
-=======
->>>>>>> c4bdae70
-        
+                
         self.societal_risk = None
         
     
@@ -176,27 +171,19 @@
         
         # update subsidy_level
         
-<<<<<<< HEAD
         # Build dykes (very expensive)'
         
         
         # Regulate, maybe later
         
-=======
         # Build dykes
->>>>>>> c4bdae70
             
         
         
         
         return
 
-    
 
-<<<<<<< HEAD
->>>>>>> Stashed changes
-=======
->>>>>>> c4bdae70
 
     def step(self):
         # The government agent doesn't perform any actions.
